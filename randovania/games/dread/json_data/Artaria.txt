--- conflicted
+++ resolved
@@ -2933,15 +2933,6 @@
   * Extra - left_shield_def: None
   * Extra - right_shield_entity: {EMPTY}
   * Extra - right_shield_def: None
-<<<<<<< HEAD
-=======
-  > Dock to EMMI Zone Exit Northwest
-      Any of the following:
-          Grapple Beam or Spider Magnet or Speed Booster or Simple IBJ or Use Spin Boost
-          Flash Shift and Walljump (Beginner)
-  > Event - EMMI Single Use Slide
-      Before Artaria - EMMI Single Use Slide and Can Slide
->>>>>>> 1ecda6e2
   > Start Point
       Trivial
 
